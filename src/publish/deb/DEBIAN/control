Package: buckyos
<<<<<<< HEAD
Version: {{package version here}}
=======
Version: 0.3.0
>>>>>>> 55f3def2
Section: utils
Priority: optional
Architecture: amd64
Maintainer: buckyos.org
Depends: docker.io,python3,pip,curl,openssl,psmisc
Description: buckyos system software.
 include node_daemon,node_activecyfs_gateway,app_loader,system_config_service,verify_hub.
 with default config files.<|MERGE_RESOLUTION|>--- conflicted
+++ resolved
@@ -1,9 +1,5 @@
 Package: buckyos
-<<<<<<< HEAD
-Version: {{package version here}}
-=======
 Version: 0.3.0
->>>>>>> 55f3def2
 Section: utils
 Priority: optional
 Architecture: amd64
