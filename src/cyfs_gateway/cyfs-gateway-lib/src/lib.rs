#![allow(dead_code)]

mod aes_stream;
mod config;
mod ip;
mod rtcp;
mod tunnel;
mod tunnel_connector;
mod tunnel_mgr;
mod socks;
mod selector;
<<<<<<< HEAD
=======
mod acme_client;
mod cert_mgr;
>>>>>>> 7bdd71df


pub use aes_stream::*;
pub use config::*;
pub use rtcp::*;
pub use tunnel::*;
pub use tunnel_connector::*;
pub use tunnel_mgr::*;
pub use socks::*;
pub use selector::*;
<<<<<<< HEAD
=======
pub use cert_mgr::*;
pub use acme_client::*;
>>>>>>> 7bdd71df

use once_cell::sync::OnceCell;
use thiserror::Error;

#[macro_use]
extern crate log;

#[derive(Error, Debug)]
pub enum TunnelError {
    #[error("parse url {0} error : {1}")]
    UrlParseError(String, String),
    #[error("Unknown Protocol: {0}")]
    UnknownProtocol(String),
    #[error("Bind Error: {0}")]
    BindError(String),
    #[error("Connect Error: {0}")]
    ConnectError(String),
    #[error("DIDDocument Error: {0}")]
    DocumentError(String),
    #[error("Reason Error: {0}")]
    ReasonError(String),
    #[error("Invalid State: {0}")]
    InvalidState(String),
    #[error("Already Exists: {0}")]
    AlreadyExists(String),
    #[error("IO Error: {0}")]
    IoError(String),
}

pub type TunnelResult<T> = std::result::Result<T, TunnelError>;

// Only used in gateway service now
pub static CURRENT_DEVICE_PRIVATE_KEY: OnceCell<[u8; 48]> = OnceCell::new();<|MERGE_RESOLUTION|>--- conflicted
+++ resolved
@@ -9,11 +9,8 @@
 mod tunnel_mgr;
 mod socks;
 mod selector;
-<<<<<<< HEAD
-=======
 mod acme_client;
 mod cert_mgr;
->>>>>>> 7bdd71df
 
 
 pub use aes_stream::*;
@@ -24,11 +21,8 @@
 pub use tunnel_mgr::*;
 pub use socks::*;
 pub use selector::*;
-<<<<<<< HEAD
-=======
 pub use cert_mgr::*;
 pub use acme_client::*;
->>>>>>> 7bdd71df
 
 use once_cell::sync::OnceCell;
 use thiserror::Error;
