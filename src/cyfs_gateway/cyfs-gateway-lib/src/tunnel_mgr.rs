--- conflicted
+++ resolved
@@ -66,19 +66,11 @@
     }
 }
 
-<<<<<<< HEAD
-pub fn get_stream_probe(probe_id:&str) -> TunnelResult<Box<dyn StreamProbe + Send>> {
-    unimplemented!()
-}
-
-pub fn get_stream_selector(selector_id:&str) -> TunnelResult<Box<dyn StreamSelector + Send>> {
-=======
 pub fn get_stream_probe(_probe_id:&str) -> TunnelResult<Box<dyn StreamProbe + Send>> {
     unimplemented!()
 }
 
 pub fn get_stream_selector(_selector_id:&str) -> TunnelResult<Box<dyn StreamSelector + Send>> {
->>>>>>> 7bdd71df
     unimplemented!()
 }
 
