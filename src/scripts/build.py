import tempfile
import os
import sys
import platform

import build_web_apps
import build_rust
import prepare_rootfs
import install
import build_tray_controller

if platform.system() == "Windows":
    temp_dir = tempfile.gettempdir()
else:
    temp_dir = "/tmp/"

def build(skip_web_app, skip_install, target, with_tray_controller, auto_win_sdk):
    project_name = "buckyos"
    target_dir = os.path.join(temp_dir, "rust_build", project_name)

    if not skip_web_app:
        build_web_apps.build_web_apps()
    build_rust.build_rust(target_dir, target)
    prepare_rootfs.copy_files(os.path.join(target_dir, target))

    if with_tray_controller:
        if platform.system() == "Windows":
            build_tray_controller.prepare_win(auto_win_sdk)
        build_tray_controller.build()
        tray_controller_target_dir = os.path.join(temp_dir, "rust_build", "tray_controller")
        prepare_rootfs.strip_and_copy_rust_file(os.path.join(tray_controller_target_dir, target), "tray-controller", prepare_rootfs.root_bin_dir)

    if not skip_install:
        install.install()

if __name__ == "__main__":
    skip_web_app = False
    skip_install = False
<<<<<<< HEAD
    system = platform.system() # Linux / Windows / Darwin
    arch = platform.machine() # x86_64 / AMD64 / arm64 / arm
    print(f"DEBUG: system:{system},arch:{arch}")
    target = ""
    if system == "Linux" and (arch == "x86_64" or arch == "AMD64"):
        target = "x86_64-unknown-linux-musl"
    elif system == "Windows" and (arch == "x86_64" or arch == "AMD64"):
        target = "x86_64-pc-windows-msvc"
#     elif system == "Linux" and (arch == "x86_64" or arch == "AMD64"):
#         target = "aarch64-unknown-linux-gnu"
    elif system == "Darwin" and (arch == "arm64" or arch == "arm"):
        target = "aarch64-apple-darwin"
    print(f"DEBUG: target is : {target}")

    auto_win_sdk = False
    with_tray_controller = False
=======
    system = platform.system()
    arch = platform.machine()
    target = ""
    if system == "Linux" and arch == "AMD64":
        target = "x86_64-unknown-linux-musl"
    elif system == "Windows" and arch == "AMD64":
        target = "x86_64-pc-windows-msvc"
    elif system == "Linux" and arch == "aarch64":
        target = "aarch64-unknown-linux-gnu"

>>>>>>> f89f1439
    for arg in sys.argv:
        if arg == "--no-build-web-apps":
            skip_web_app = True
        if arg == "--no-install":
            skip_install = True
        if arg == "amd64":
            target = "x86_64-unknown-linux-musl"
        if arg == "aarch64":
            target = "aarch64-unknown-linux-gnu"
        if arg == "--auto-win-sdk":
            auto_win_sdk = True
        if arg == "--tray-controller":
            with_tray_controller = True


    print(f"will build buckyos: with_tray_controller={with_tray_controller}, auto_win_sdk={auto_win_sdk}")
    build(skip_web_app, skip_install, target, with_tray_controller, auto_win_sdk)<|MERGE_RESOLUTION|>--- conflicted
+++ resolved
@@ -1,84 +1,72 @@
-import tempfile
-import os
-import sys
-import platform
-
-import build_web_apps
-import build_rust
-import prepare_rootfs
-import install
-import build_tray_controller
-
-if platform.system() == "Windows":
-    temp_dir = tempfile.gettempdir()
-else:
-    temp_dir = "/tmp/"
-
-def build(skip_web_app, skip_install, target, with_tray_controller, auto_win_sdk):
-    project_name = "buckyos"
-    target_dir = os.path.join(temp_dir, "rust_build", project_name)
-
-    if not skip_web_app:
-        build_web_apps.build_web_apps()
-    build_rust.build_rust(target_dir, target)
-    prepare_rootfs.copy_files(os.path.join(target_dir, target))
-
-    if with_tray_controller:
-        if platform.system() == "Windows":
-            build_tray_controller.prepare_win(auto_win_sdk)
-        build_tray_controller.build()
-        tray_controller_target_dir = os.path.join(temp_dir, "rust_build", "tray_controller")
-        prepare_rootfs.strip_and_copy_rust_file(os.path.join(tray_controller_target_dir, target), "tray-controller", prepare_rootfs.root_bin_dir)
-
-    if not skip_install:
-        install.install()
-
-if __name__ == "__main__":
-    skip_web_app = False
-    skip_install = False
-<<<<<<< HEAD
-    system = platform.system() # Linux / Windows / Darwin
-    arch = platform.machine() # x86_64 / AMD64 / arm64 / arm
-    print(f"DEBUG: system:{system},arch:{arch}")
-    target = ""
-    if system == "Linux" and (arch == "x86_64" or arch == "AMD64"):
-        target = "x86_64-unknown-linux-musl"
-    elif system == "Windows" and (arch == "x86_64" or arch == "AMD64"):
-        target = "x86_64-pc-windows-msvc"
-#     elif system == "Linux" and (arch == "x86_64" or arch == "AMD64"):
-#         target = "aarch64-unknown-linux-gnu"
-    elif system == "Darwin" and (arch == "arm64" or arch == "arm"):
-        target = "aarch64-apple-darwin"
-    print(f"DEBUG: target is : {target}")
-
-    auto_win_sdk = False
-    with_tray_controller = False
-=======
-    system = platform.system()
-    arch = platform.machine()
-    target = ""
-    if system == "Linux" and arch == "AMD64":
-        target = "x86_64-unknown-linux-musl"
-    elif system == "Windows" and arch == "AMD64":
-        target = "x86_64-pc-windows-msvc"
-    elif system == "Linux" and arch == "aarch64":
-        target = "aarch64-unknown-linux-gnu"
-
->>>>>>> f89f1439
-    for arg in sys.argv:
-        if arg == "--no-build-web-apps":
-            skip_web_app = True
-        if arg == "--no-install":
-            skip_install = True
-        if arg == "amd64":
-            target = "x86_64-unknown-linux-musl"
-        if arg == "aarch64":
-            target = "aarch64-unknown-linux-gnu"
-        if arg == "--auto-win-sdk":
-            auto_win_sdk = True
-        if arg == "--tray-controller":
-            with_tray_controller = True
-
-
-    print(f"will build buckyos: with_tray_controller={with_tray_controller}, auto_win_sdk={auto_win_sdk}")
+import tempfile
+import os
+import sys
+import platform
+import platform
+
+import build_web_apps
+import build_rust
+import prepare_rootfs
+import install
+import build_tray_controller
+
+if platform.system() == "Windows":
+    temp_dir = tempfile.gettempdir()
+else:
+    temp_dir = "/tmp/"
+
+def build(skip_web_app, skip_install, target, with_tray_controller, auto_win_sdk):
+    project_name = "buckyos"
+    target_dir = os.path.join(temp_dir, "rust_build", project_name)
+
+    if not skip_web_app:
+        build_web_apps.build_web_apps()
+    build_rust.build_rust(target_dir, target)
+    prepare_rootfs.copy_files(os.path.join(target_dir, target))
+
+    if with_tray_controller:
+        if platform.system() == "Windows":
+            build_tray_controller.prepare_win(auto_win_sdk)
+        build_tray_controller.build()
+        tray_controller_target_dir = os.path.join(temp_dir, "rust_build", "tray_controller")
+        prepare_rootfs.strip_and_copy_rust_file(os.path.join(tray_controller_target_dir, target), "tray-controller", prepare_rootfs.root_bin_dir)
+
+    if not skip_install:
+        install.install()
+
+if __name__ == "__main__":
+    skip_web_app = False
+    skip_install = False
+    system = platform.system() # Linux / Windows / Darwin
+    arch = platform.machine() # x86_64 / AMD64 / arm64 / arm
+    print(f"DEBUG: system:{system},arch:{arch}")
+    target = ""
+    if system == "Linux" and (arch == "x86_64" or arch == "AMD64"):
+        target = "x86_64-unknown-linux-musl"
+    elif system == "Windows" and (arch == "x86_64" or arch == "AMD64"):
+        target = "x86_64-pc-windows-msvc"
+#     elif system == "Linux" and (arch == "x86_64" or arch == "AMD64"):
+#         target = "aarch64-unknown-linux-gnu"
+    elif system == "Darwin" and (arch == "arm64" or arch == "arm"):
+        target = "aarch64-apple-darwin"
+    print(f"DEBUG: target is : {target}")
+
+    auto_win_sdk = False
+    with_tray_controller = False
+    for arg in sys.argv:
+        if arg == "--no-build-web-apps":
+            skip_web_app = True
+        if arg == "--no-install":
+            skip_install = True
+        if arg == "amd64":
+            target = "x86_64-unknown-linux-musl"
+        if arg == "aarch64":
+            target = "aarch64-unknown-linux-gnu"
+        if arg == "--auto-win-sdk":
+            auto_win_sdk = True
+        if arg == "--tray-controller":
+            with_tray_controller = True
+
+
+    print(f"will build buckyos: with_tray_controller={with_tray_controller}, auto_win_sdk={auto_win_sdk}")
     build(skip_web_app, skip_install, target, with_tray_controller, auto_win_sdk)