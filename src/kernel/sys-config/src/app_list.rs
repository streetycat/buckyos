--- conflicted
+++ resolved
@@ -26,11 +26,8 @@
     pub vendor_did: String,
     pub pkg_id: String,
     //service name -> full image url
-<<<<<<< HEAD
     // 命名逻辑:<arch>_<type>_image, 我们把所有的都看作是image，也为了和现在的保持一致
     // type: direct/docker, 以后可能还有vm
-    pub pkg_list: HashMap<String, SubPkgInfo>,
-=======
     pub pkg_list: HashMap<String, SubPkgDesc>,
 }
 
@@ -45,7 +42,6 @@
     pub state: String,
     pub service_type: String,
     pub instance: u32
->>>>>>> 5b85b549
 }
 
 
