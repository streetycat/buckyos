--- conflicted
+++ resolved
@@ -1,24 +1,13 @@
 #![allow(dead_code)]
 #![allow(unused)]
 
-use clap::{Arg, Command};
-use buckyos_kit::init_logging;
-use log::*;
 
 mod run_item;
 mod kernel_mgr; // support manager kernel service (run in native, run for system)
 mod service_mgr; // support manager frame service (run in docker,run for all users)
 mod app_mgr; // support manager app service (run in docker,run for one user)
 mod active_server;
-mod run;
-
-<<<<<<< HEAD
-#[cfg(target_os = "windows")]
-mod win_srv;
-
-fn main() {
-    init_logging("node_daemon");
-=======
+
 use std::env;
 use std::fmt::format;
 use std::process::exit;
@@ -644,37 +633,18 @@
 
 async fn async_main() -> std::result::Result<(), String> {
     init_log_config();
->>>>>>> a0ec0106
     let matches = Command::new("BuckyOS Node Daemon")
-        .arg(
-            Arg::new("id")
-                .long("node_id")
-                .help("This node's id")
-                .required(false),
-        )
-        .arg(
-            Arg::new("enable_active")
-                .long("enable_active")
-                .help("Enable node active service")
-                .action(clap::ArgAction::SetTrue)
-                .required(false),
-        )
-        .arg(Arg::new("as_win_srv")
-            .long("as_win_srv")
-            .help("run as a windows service")
+    .arg(
+        Arg::new("id")
+            .long("node_id")
+            .help("This node's id")
+            .required(false),
+    )
+    .arg(
+        Arg::new("enable_active")
+            .long("enable_active")
+            .help("Enable node active service")
             .action(clap::ArgAction::SetTrue)
-<<<<<<< HEAD
-            .required(false))
-        .get_matches();
-    if matches.get_flag("as_win_srv") {
-        if cfg!(windows) {
-            info!("node daemon running in windows service mode");
-            win_srv::service_start(matches);
-        } else {
-            error!("as_win_srv flag is invalid on other system");
-            return;
-        }
-=======
             .required(false),
     )
     .get_matches();
@@ -910,8 +880,11 @@
             .build()
             .unwrap()
             .block_on(async_main());
->>>>>>> a0ec0106
     } else {
-        run::run(matches, false)
+        tokio::runtime::Builder::new_multi_thread()
+            .enable_all()
+            .build()
+            .unwrap()
+            .block_on(async_main());
     }
 }